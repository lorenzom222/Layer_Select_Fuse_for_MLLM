#!/bin/bash
BASE_MODEL_NAME="test"

# Define common variables
FUSING_STRATEGY="I_D" # Options: E_D, E_M, I_D, I_M
USING_STRATEGY="3-18-23" # Options: 18, 3-18, 3-18-23, former, latter, all
MODEL_NAME="siglip_14_665k" # Specific model name, {Vsiual Encoder}_{LLM size}_{data size}

# Define paths
PRETRAIN_DATA_PATH="./playground/data/LLaVA-Pretrain/blip_laion_cc_sbu_558k.json"
PRETRAIN_IMAGE_FOLDER="./playground/data/LLaVA-Pretrain/images"
MODEL_PATH="mtgv/MobileLLaMA-1.4B-Base" # mtgv/MobileLLaMA-2.7B-Base
VISION_TOWER="google/siglip-so400m-patch14-384" # google/siglip-so400m-patch14-384  openai/clip-vit-large-patch14-336
FINETUNE_DATA_PATH="./playground/data/LLaVA-Instruct-150K/llava_v1_5_mix665k.json" # ./playground/Cambrian-10M/jsons/cleaned_Cambrian737k.json
FINETUNE_IMAGE_FOLDER="./playground/data" # ./playground/Cambrian-10M


# Pretraining
<<<<<<< HEAD
#export TORCH_DISTRIBUTED_FIND_UNUSED_PARAMETERS=1
accelerate launch llava/train/ .py \
=======
# export TORCH_DISTRIBUTED_FIND_UNUSED_PARAMETERS=1
accelerate launch llava/train/train.py \
>>>>>>> 6cd51fb8
    --model_name_or_path ${MODEL_PATH} \
    --version plain \
    --data_path ${PRETRAIN_DATA_PATH} \
    --image_folder ${PRETRAIN_IMAGE_FOLDER} \
    --vision_tower ${VISION_TOWER} \
    --mm_projector_type mlp2x_gelu \
    --tune_mm_mlp_adapter True \
    --mm_vision_select_layer -2 \
    --layer_using_strategy ${USING_STRATEGY} \
    --layer_fusing_strategy ${FUSING_STRATEGY} \
    --mm_use_im_start_end False \
    --mm_use_im_patch_token False \
    --bf16 True \
    --output_dir ./checkpoint/${BASE_MODEL_NAME}-${FUSING_STRATEGY}-pretrain-${USING_STRATEGY}-${MODEL_NAME} \
    --num_train_epochs 1 \
    --per_device_train_batch_size 1 \
    --per_device_eval_batch_size 4 \
    --gradient_accumulation_steps 8 \
    --evaluation_strategy "no" \
    --save_strategy "steps" \
    --save_steps 500 \
    --save_total_limit 4 \
    --learning_rate 1e-3 \
    --weight_decay 5e-2 \
    --warmup_steps 200 \
    --lr_scheduler_type "cosine" \
    --logging_steps 1 \
    --log_level warning \
    --model_max_length 2048 \
    --dataloader_num_workers 4 \
    --lazy_preprocess True \
    --report_to wandb \
<<<<<<< HEAD
    --wandb_name ${BASE_MODEL_NAME}-${FUSING_STRATEGY}-pretrain-${USING_STRATEGY}-${MODEL_NAME}
#--max_steps 10 \
# Fine-tuning
export TORCH_DISTRIBUTED_FIND_UNUSED_PARAMETERS=1
accelerate launch llava/train/train.py \
    --model_name_or_path ${MODEL_PATH} \
    --version v1 \
    --data_path ${FINETUNE_DATA_PATH} \
    --image_folder ${FINETUNE_IMAGE_FOLDER} \
    --vision_tower ${VISION_TOWER} \
    --pretrain_mm_mlp_adapter ./checkpoint/${BASE_MODEL_NAME}-${FUSING_STRATEGY}-pretrain-${USING_STRATEGY}-${MODEL_NAME}/mm_projector.bin \
    --mm_projector_type mlp2x_gelu \
    --mm_vision_select_layer -2 \
    --mm_use_im_start_end False \
    --mm_use_im_patch_token False \
    --layer_using_strategy ${USING_STRATEGY} \
    --layer_fusing_strategy ${FUSING_STRATEGY} \
    --image_aspect_ratio pad \
    --group_by_modality_length True \
    --bf16 True \
    --output_dir ./checkpoint/${BASE_MODEL_NAME}-${FUSING_STRATEGY}-finetune-${USING_STRATEGY}-${MODEL_NAME} \
    --num_train_epochs 1 \
    --per_device_train_batch_size 1 \
    --per_device_eval_batch_size 4 \
    --gradient_accumulation_steps 8 \
    --evaluation_strategy "no" \
    --save_strategy "steps" \
    --save_steps 1000 \
    --save_total_limit 5 \
    --learning_rate 2e-5 \
    --weight_decay 0. \
    --warmup_ratio 0.03 \
    --lr_scheduler_type "cosine" \
    --logging_steps 1 \
    --log_level warning \
    --model_max_length 2048 \
    --dataloader_num_workers 4 \
    --lazy_preprocess True \
    --report_to wandb \
    --wandb_name ${BASE_MODEL_NAME}-${FUSING_STRATEGY}-finetune-${USING_STRATEGY}-${MODEL_NAME}#     --max_steps 10 \
=======
    --wandb_name ${BASE_MODEL_NAME}-${FUSING_STRATEGY}-pretrain-${USING_STRATEGY}-${MODEL_NAME} \
    --compute_cka True
#--max_steps 10 \
# # Fine-tuning
# export TORCH_DISTRIBUTED_FIND_UNUSED_PARAMETERS=1
# accelerate launch llava/train/train.py \
#     --model_name_or_path ${MODEL_PATH} \
#     --version v1 \
#     --data_path ${FINETUNE_DATA_PATH} \
#     --image_folder ${FINETUNE_IMAGE_FOLDER} \
#     --vision_tower ${VISION_TOWER} \
#     --pretrain_mm_mlp_adapter ./checkpoint/${BASE_MODEL_NAME}-${FUSING_STRATEGY}-pretrain-${USING_STRATEGY}-${MODEL_NAME}/mm_projector.bin \
#     --mm_projector_type mlp2x_gelu \
#     --mm_vision_select_layer -2 \
#     --mm_use_im_start_end False \
#     --mm_use_im_patch_token False \
#     --layer_using_strategy ${USING_STRATEGY} \
#     --layer_fusing_strategy ${FUSING_STRATEGY} \
#     --image_aspect_ratio pad \
#     --group_by_modality_length True \
#     --bf16 True \
#     --output_dir ./checkpoint/${BASE_MODEL_NAME}-${FUSING_STRATEGY}-finetune-${USING_STRATEGY}-${MODEL_NAME} \
#     --num_train_epochs 1 \
#     --per_device_train_batch_size 1 \
#     --per_device_eval_batch_size 4 \
#     --gradient_accumulation_steps 8 \
#     --evaluation_strategy "no" \
#     --save_strategy "steps" \
#     --save_steps 1000 \
#     --save_total_limit 5 \
#     --learning_rate 2e-5 \
#     --weight_decay 0. \
#     --warmup_ratio 0.03 \
#     --lr_scheduler_type "cosine" \
#     --logging_steps 1 \
#     --log_level warning \
#     --model_max_length 2048 \
#     --dataloader_num_workers 4 \
#     --lazy_preprocess True \
#     --report_to wandb \
#     --wandb_name ${BASE_MODEL_NAME}-${FUSING_STRATEGY}-finetune-${USING_STRATEGY}-${MODEL_NAME}
# #     --max_steps 10 \
>>>>>>> 6cd51fb8
<|MERGE_RESOLUTION|>--- conflicted
+++ resolved
@@ -16,13 +16,8 @@
 
 
 # Pretraining
-<<<<<<< HEAD
-#export TORCH_DISTRIBUTED_FIND_UNUSED_PARAMETERS=1
-accelerate launch llava/train/ .py \
-=======
 # export TORCH_DISTRIBUTED_FIND_UNUSED_PARAMETERS=1
 accelerate launch llava/train/train.py \
->>>>>>> 6cd51fb8
     --model_name_or_path ${MODEL_PATH} \
     --version plain \
     --data_path ${PRETRAIN_DATA_PATH} \
@@ -55,48 +50,6 @@
     --dataloader_num_workers 4 \
     --lazy_preprocess True \
     --report_to wandb \
-<<<<<<< HEAD
-    --wandb_name ${BASE_MODEL_NAME}-${FUSING_STRATEGY}-pretrain-${USING_STRATEGY}-${MODEL_NAME}
-#--max_steps 10 \
-# Fine-tuning
-export TORCH_DISTRIBUTED_FIND_UNUSED_PARAMETERS=1
-accelerate launch llava/train/train.py \
-    --model_name_or_path ${MODEL_PATH} \
-    --version v1 \
-    --data_path ${FINETUNE_DATA_PATH} \
-    --image_folder ${FINETUNE_IMAGE_FOLDER} \
-    --vision_tower ${VISION_TOWER} \
-    --pretrain_mm_mlp_adapter ./checkpoint/${BASE_MODEL_NAME}-${FUSING_STRATEGY}-pretrain-${USING_STRATEGY}-${MODEL_NAME}/mm_projector.bin \
-    --mm_projector_type mlp2x_gelu \
-    --mm_vision_select_layer -2 \
-    --mm_use_im_start_end False \
-    --mm_use_im_patch_token False \
-    --layer_using_strategy ${USING_STRATEGY} \
-    --layer_fusing_strategy ${FUSING_STRATEGY} \
-    --image_aspect_ratio pad \
-    --group_by_modality_length True \
-    --bf16 True \
-    --output_dir ./checkpoint/${BASE_MODEL_NAME}-${FUSING_STRATEGY}-finetune-${USING_STRATEGY}-${MODEL_NAME} \
-    --num_train_epochs 1 \
-    --per_device_train_batch_size 1 \
-    --per_device_eval_batch_size 4 \
-    --gradient_accumulation_steps 8 \
-    --evaluation_strategy "no" \
-    --save_strategy "steps" \
-    --save_steps 1000 \
-    --save_total_limit 5 \
-    --learning_rate 2e-5 \
-    --weight_decay 0. \
-    --warmup_ratio 0.03 \
-    --lr_scheduler_type "cosine" \
-    --logging_steps 1 \
-    --log_level warning \
-    --model_max_length 2048 \
-    --dataloader_num_workers 4 \
-    --lazy_preprocess True \
-    --report_to wandb \
-    --wandb_name ${BASE_MODEL_NAME}-${FUSING_STRATEGY}-finetune-${USING_STRATEGY}-${MODEL_NAME}#     --max_steps 10 \
-=======
     --wandb_name ${BASE_MODEL_NAME}-${FUSING_STRATEGY}-pretrain-${USING_STRATEGY}-${MODEL_NAME} \
     --compute_cka True
 #--max_steps 10 \
@@ -138,5 +91,4 @@
 #     --lazy_preprocess True \
 #     --report_to wandb \
 #     --wandb_name ${BASE_MODEL_NAME}-${FUSING_STRATEGY}-finetune-${USING_STRATEGY}-${MODEL_NAME}
-# #     --max_steps 10 \
->>>>>>> 6cd51fb8
+# #     --max_steps 10 \